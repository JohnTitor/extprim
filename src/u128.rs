#![unstable]

//! Unsigned 128-bit integer.

use std::fmt;
use std::num::*;
use std::num::wrapping::{WrappingOps, OverflowingOps};
use std::u64;
use std::str::FromStr;
use std::mem::transmute_copy;
use std::any::TypeId;
use std::ops::*;
use std::cmp::{PartialOrd, Ord, Ordering};

<<<<<<< HEAD
=======
use rand::{Rand, Rng};

use core::num::ParseIntError;

>>>>>>> 6e43e53e
use i128::i128;
use compiler_rt::{udiv128, umod128, udivmod128};
use error;

//{{{ Structure

/// Number of bits an unsigned 128-bit number occupies.
#[stable]
pub const BITS: usize = 128;

/// Number of bytes an unsigned 128-bit number occupies.
#[stable]
pub const BYTES: usize = 16;

/// The smallest unsigned 128-bit integer (0).
#[stable]
pub const MIN: u128 = u128 { lo: 0, hi: 0 };

/// The largest unsigned 128-bit integer
/// (`340_282_366_920_938_463_463_374_607_431_768_211_455`).
#[stable]
pub const MAX: u128 = u128 { lo: u64::MAX, hi: u64::MAX };

/// The constant 0.
#[unstable]
pub const ZERO: u128 = MIN;

/// The constant 1.
#[unstable]
pub const ONE: u128 = u128 { lo: 1, hi: 0 };

/// An unsigned 128-bit number.
#[derive(Default, Copy, Clone, Hash, PartialEq, Eq)]
#[repr(C)]
#[allow(non_camel_case_types)]
#[unstable]
pub struct u128 {
    // TODO these two fields are public because of E0015.

    /// The lower 64-bit of the number.
    #[unstable="Public only to allow constant creation."]
    #[doc(hidden)]
    pub lo: u64,

    /// The higher 64-bit of the number.
    #[unstable="Public only to allow constant creation."]
    #[doc(hidden)]
    pub hi: u64,
}

impl u128 {
    /// Constructs a new 128-bit integer from a 64-bit integer.
    #[unstable]
    pub fn new(lo: u64) -> u128 {
        u128 { lo: lo, hi: 0 }
    }

    /// Constructs a new 128-bit integer from the high-64-bit and low-64-bit
    /// parts.
    ///
    /// ```
    /// use extprim::u128::u128;
    /// let number = u128::from_parts(6692605942, 14083847773837265618);
    /// assert_eq!(format!("{}", number), "123456789012345678901234567890");
    /// ```
    #[unstable]
    pub fn from_parts(hi: u64, lo: u64) -> u128 {
        u128 { lo: lo, hi: hi }
    }

    /// Fetch the lower-64-bit of the number.
    pub fn low64(self) -> u64 {
        self.lo
    }

    /// Fetch the higher-64-bit of the number.
    pub fn high64(self) -> u64 {
        self.hi
    }

    /// Convert this number to signed without checking.
    pub fn as_i128(self) -> i128 {
        i128::from_parts(self.hi as i64, self.lo)
    }
}

//}}}

//{{{ Rand

impl Rand for u128 {
    fn rand<R: Rng>(rng: &mut R) -> u128 {
        let (lo, hi) = rng.gen();
        u128::from_parts(lo, hi)
    }
}

//}}}

//{{{ Add, Sub

fn wrapping_add(left: u128, right: u128) -> u128 {
    let (lo, carry) = left.lo.overflowing_add(right.lo);
    let hi = left.hi.wrapping_add(right.hi);
    let hi = hi.wrapping_add(if carry { 1 } else { 0 });
    u128::from_parts(hi, lo)
}

fn wrapping_sub(left: u128, right: u128) -> u128 {
    let (lo, borrow) = left.lo.overflowing_sub(right.lo);
    let hi = left.hi.wrapping_sub(right.hi);
    let hi = hi.wrapping_sub(if borrow { 1 } else { 0 });
    u128::from_parts(hi, lo)
}

fn overflowing_add(left: u128, right: u128) -> (u128, bool) {
    let (lo, lo_carry) = left.lo.overflowing_add(right.lo);
    let (hi, hi_carry_1) = left.hi.overflowing_add(if lo_carry { 1 } else { 0 });
    let (hi, hi_carry_2) = hi.overflowing_add(right.hi);
    (u128::from_parts(hi, lo), hi_carry_1 || hi_carry_2)
}

fn overflowing_sub(left: u128, right: u128) -> (u128, bool) {
    let (lo, lo_borrow) = left.lo.overflowing_sub(right.lo);
    let (hi, hi_borrow_1) = left.hi.overflowing_sub(if lo_borrow { 1 } else { 0 });
    let (hi, hi_borrow_2) = hi.overflowing_sub(right.hi);
    (u128::from_parts(hi, lo), hi_borrow_1 || hi_borrow_2)
}

impl Neg for u128 {
    type Output = u128;

    fn neg(self) -> u128 {
        ONE.wrapping_add(!self)
    }
}

#[cfg(test)]
mod add_sub_tests {
    use u128::{u128, ZERO, ONE, MAX};
    use std::num::wrapping::{OverflowingOps, WrappingOps};

    #[test]
    fn test_add() {
        assert_eq!(u128::from_parts(23, 12) + u128::from_parts(78, 45),
                    u128::from_parts(101, 57));
        assert_eq!(u128::from_parts(0x4968eca20d32da8d, 0xaf40c0e1a806fa23) +
                    u128::from_parts(0x71b6119ef76e4fe3, 0x0f58496c74669747),
                    u128::from_parts(0xbb1efe4104a12a70, 0xbe990a4e1c6d916a));
        assert_eq!(u128::from_parts(1, 0xffffffff_ffffffff) + u128::from_parts(0, 1),
                    u128::from_parts(2, 0));
    }

    #[test]
    fn test_wrapping_overflowing_add() {
        let a = u128::from_parts(0xfeae4b298df991ae, 0x21b6c7c3766908a7);
        let b = u128::from_parts(0x08a45eef16781327, 0xff1049ddf49ff8a8);
        let c = u128::from_parts(0x0752aa18a471a4d6, 0x20c711a16b09014f);
        assert_eq!(a.wrapping_add(b), c);
        assert_eq!(a.overflowing_add(b), (c, true));

        assert_eq!(ONE.wrapping_add(ONE), u128::new(2));
        assert_eq!(ONE.overflowing_add(ONE), (u128::new(2), false));

        assert_eq!(MAX.wrapping_add(ONE), ZERO);
        assert_eq!(MAX.overflowing_add(ONE), (ZERO, true));
    }

    #[test]
    #[should_fail(expected="arithmetic operation overflowed")]
    fn test_add_overflow_without_carry() {
        u128::from_parts(0x80000000_00000000, 0) + u128::from_parts(0x80000000_00000000, 0);
    }

    #[test]
    #[should_fail(expected="arithmetic operation overflowed")]
    fn test_add_overflow_with_carry() {
        MAX + ONE;
    }

    #[test]
    fn test_sub() {
        assert_eq!(u128::from_parts(78, 45) - u128::from_parts(23, 12),
                    u128::from_parts(55, 33));
        assert_eq!(u128::from_parts(0xfeae4b298df991ae, 0x21b6c7c3766908a7) -
                    u128::from_parts(0x08a45eef16781327, 0xff1049ddf49ff8a8),
                    u128::from_parts(0xf609ec3a77817e86, 0x22a67de581c90fff));
    }

    #[test]
    fn test_wrapping_overflowing_sub() {
        let a = u128::from_parts(3565142335064920496, 15687467940602204387);
        let b = u128::from_parts(4442421226426414073, 17275749316209243331);
        let c = u128::from_parts(17569465182348058038, 16858462698102512672);
        assert_eq!(a.wrapping_sub(b), c);
        assert_eq!(a.overflowing_sub(b), (c, true));

        assert_eq!(ONE.wrapping_sub(ONE), ZERO);
        assert_eq!(ONE.overflowing_sub(ONE), (ZERO, false));

        assert_eq!(ZERO.wrapping_sub(ONE), MAX);
        assert_eq!(ZERO.overflowing_sub(ONE), (MAX, true));
    }

    #[test]
    #[should_fail(expected="arithmetic operation overflowed")]
    fn test_sub_overflow() {
        ZERO - ONE;
    }

    #[test]
    fn test_neg() {
        assert_eq!(MAX, -ONE);
        assert_eq!(ONE, -MAX);
        assert_eq!(ZERO, -ZERO);
    }
}

//}}}

//{{{ PartialOrd, Ord

impl PartialOrd for u128 {
    fn partial_cmp(&self, other: &u128) -> Option<Ordering> {
        Some(self.cmp(other))
    }
}

impl Ord for u128 {
    fn cmp(&self, other: &u128) -> Ordering {
        (self.hi, self.lo).cmp(&(other.hi, other.lo))
    }
}

#[cfg(test)]
mod cmp_tests {
    use u128::{u128, MAX, ZERO, ONE};

    #[test]
    fn test_ord() {
        let a = ZERO;
        let b = ONE;
        let c = u128::from_parts(1, 0);
        let d = MAX;

        assert!(a < b);
        assert!(a <= b);
        assert!(c > b);
        assert!(c == c);
        assert!(d != c);
        assert!(d >= c);
    }
}

//}}}

//{{{ Not, BitAnd, BitOr, BitXor

impl Not for u128 {
    type Output = u128;

    fn not(self) -> u128 {
        u128 { lo: !self.lo, hi: !self.hi }
    }
}

impl BitAnd for u128 {
    type Output = u128;

    fn bitand(self, other: u128) -> u128 {
        u128 { lo: self.lo & other.lo, hi: self.hi & other.hi }
    }
}

impl BitOr for u128 {
    type Output = u128;

    fn bitor(self, other: u128) -> u128 {
        u128 { lo: self.lo | other.lo, hi: self.hi | other.hi }
    }
}

impl BitXor for u128 {
    type Output = u128;

    fn bitxor(self, other: u128) -> u128 {
        u128 { lo: self.lo ^ other.lo, hi: self.hi ^ other.hi }
    }
}

#[cfg(test)]
mod bitwise_tests {
    use u128::u128;

    #[test]
    fn test_not() {
        assert_eq!(u128::from_parts(0x491d3b2d80d706a6, 0x1eb41c5d2ad1a379),
                    !u128::from_parts(0xb6e2c4d27f28f959, 0xe14be3a2d52e5c86));
    }

    #[test]
    fn test_bit_and() {
        assert_eq!(u128::from_parts(0x8aff8559dc82aa91, 0x8bbf525fb0c5cd79) &
                    u128::from_parts(0x8dcecc950badb6f1, 0xb26ab6ca714bce40),
                    u128::from_parts(0x88ce84110880a291, 0x822a124a3041cc40));
    }

    #[test]
    fn test_bit_or() {
        assert_eq!(u128::from_parts(0xe3b7e0ae1e8f8beb, 0x5c76dd080dd43e30) |
                    u128::from_parts(0x35591b16599e2ece, 0x2e2957ca426d7b07),
                    u128::from_parts(0xf7fffbbe5f9fafef, 0x7e7fdfca4ffd7f37));
    }

    #[test]
    fn test_bit_xor() {
        assert_eq!(u128::from_parts(0x50b17617e8f6ee49, 0x1b06f037a9187c71) ^
                    u128::from_parts(0x206f313ea29823bd, 0x66e0bc7aa198785a),
                    u128::from_parts(0x70de47294a6ecdf4, 0x7de64c4d0880042b));
    }
}

//}}}

//{{{ Shl, Shr

impl Shl<u32> for u128 {
    type Output = u128;

    fn shl(self, shift: u32) -> u128 {
        let lo = self.lo;
        let hi = self.hi;

        let (lo, hi) = if (shift & 64) != 0 {
            (0, lo << (shift & 63))
        } else {
            (lo << shift, if shift == 0 {
                hi << shift
            } else {
                hi << shift | lo >> 64.wrapping_sub(shift)
            })
        };

        u128::from_parts(hi, lo)
    }
}

impl Shr<u32> for u128 {
    type Output = u128;

    fn shr(self, shift: u32) -> u128 {
        let lo = self.lo;
        let hi = self.hi;

        let (hi, lo) = if (shift & 64) != 0 {
            (0, hi >> (shift & 63))
        } else {
            (hi >> shift, if shift == 0 {
                lo >> shift
            } else {
                lo >> shift | hi << 64.wrapping_sub(shift)
            })
        };

        u128::from_parts(hi, lo)
    }
}

impl Shl<u128> for u128 {
    type Output = u128;

    fn shl(self, shift: u128) -> u128 {
        let lo = self.lo;
        let hi = self.hi;
        if shift.hi != 0 {
            return ZERO;
        }

        let (lo, hi) = if (shift.lo & 64) != 0 {
            (0, lo << (shift.lo & 63))
        } else {
            (lo << shift.lo, if shift.lo == 0 {
                hi << shift.lo
            } else {
                hi << shift.lo | lo >> (64 - shift.lo)
            })
        };

        u128::from_parts(hi, lo)
    }
}

impl Shr<u128> for u128 {
    type Output = u128;

    fn shr(self, shift: u128) -> u128 {
        let lo = self.lo;
        let hi = self.hi;
        if shift.hi != 0 {
            return ZERO;
        }

        let (hi, lo) = if (shift.lo & 64) != 0 {
            (0, hi >> (shift.lo & 63))
        } else {
            (hi >> shift.lo, if shift.lo == 0 {
                lo >> shift.lo
            } else {
                lo >> shift.lo | hi << (64 - shift.lo)
            })
        };

        u128::from_parts(hi, lo)
    }
}

#[cfg(test)]
mod shift_tests {
    use u128::u128;
    use test::{Bencher, black_box};

    // randomize shift range to avoid possible branch prediction effect.
    const BENCH_SHIFTS: &'static [usize] = &[
        77, 45, 57, 7, 34, 75, 38, 89, 89, 66, 16, 111, 66, 123, 14, 80, 94, 43,
        46, 86, 121, 31, 123, 33, 23, 57, 50, 28, 26, 46, 8, 88, 74, 55, 108,
        127, 1, 70, 73, 2, 1, 45, 36, 96, 124, 124, 91, 63, 25, 94, 8, 68, 41,
        127, 107, 10, 111, 98, 97, 72, 78, 10, 125, 17, 62, 3, 65, 67, 13, 41,
        68, 109, 23, 100, 98, 16, 78, 13, 0, 63, 107, 64, 13, 23, 69, 73, 2, 38,
        16, 9, 124, 120, 39, 119, 3, 15, 25, 11, 84, 102, 69, 58, 39, 116, 66,
        87, 111, 17, 11, 29, 35, 123, 23, 38, 43, 85, 32, 7, 34, 84, 27, 35,
        122, 64, 33, 83, 78, 105, 31, 5, 58, 25, 21, 34, 15, 94, 10, 23, 48, 89,
        23, 99, 110, 105, 32, 7, 116, 31, 10, 14, 22, 84, 40, 57, 7, 35, 8, 95,
        121, 66, 95, 103, 26, 62, 24, 36, 48, 58, 122, 66, 37, 56, 35, 87, 36,
        41, 75, 37, 25, 40, 60, 39, 94, 18, 33, 113, 34, 66, 34, 34, 88, 95, 81,
        115, 10, 67, 33, 34, 23, 53, 10, 119, 54, 107, 37, 17, 85, 42, 83, 85,
        102, 104, 94, 24, 97, 104, 93, 9, 95, 75, 41, 112, 64, 63, 72, 3, 26,
        65, 103, 88, 121, 105, 98, 82, 89, 30, 37, 64, 68, 41, 93, 57, 105, 100,
        108, 102, 44, 17, 61, 72, 33, 126, 73, 105, 0, 119, 97, 28, 9, 101, 44,
    ];
    macro_rules! u128map {
        ([$( $x:expr),* ]) => {
            &[$(u128{lo:!($x),hi:0}, )*]
        }
    }
    const BENCH_SHIFTS_U128: &'static [u128] = u128map!([
        77, 45, 57, 7, 34, 75, 38, 89, 89, 66, 16, 111, 66, 123, 14, 80, 94, 43,
        46, 86, 121, 31, 123, 33, 23, 57, 50, 28, 26, 46, 8, 88, 74, 55, 108,
        127, 1, 70, 73, 2, 1, 45, 36, 96, 124, 124, 91, 63, 25, 94, 8, 68, 41,
        127, 107, 10, 111, 98, 97, 72, 78, 10, 125, 17, 62, 3, 65, 67, 13, 41,
        68, 109, 23, 100, 98, 16, 78, 13, 0, 63, 107, 64, 13, 23, 69, 73, 2, 38,
        16, 9, 124, 120, 39, 119, 3, 15, 25, 11, 84, 102, 69, 58, 39, 116, 66,
        87, 111, 17, 11, 29, 35, 123, 23, 38, 43, 85, 32, 7, 34, 84, 27, 35,
        122, 64, 33, 83, 78, 105, 31, 5, 58, 25, 21, 34, 15, 94, 10, 23, 48, 89,
        23, 99, 110, 105, 32, 7, 116, 31, 10, 14, 22, 84, 40, 57, 7, 35, 8, 95,
        121, 66, 95, 103, 26, 62, 24, 36, 48, 58, 122, 66, 37, 56, 35, 87, 36,
        41, 75, 37, 25, 40, 60, 39, 94, 18, 33, 113, 34, 66, 34, 34, 88, 95, 81,
        115, 10, 67, 33, 34, 23, 53, 10, 119, 54, 107, 37, 17, 85, 42, 83, 85,
        102, 104, 94, 24, 97, 104, 93, 9, 95, 75, 41, 112, 64, 63, 72, 3, 26,
        65, 103, 88, 121, 105, 98, 82, 89, 30, 37, 64, 68, 41, 93, 57, 105, 100,
        108, 102, 44, 17, 61, 72, 33, 126, 73, 105, 0, 119, 97, 28, 9, 101, 44]);

    #[test]
    fn test_shl() {
        assert_eq!(u128::from_parts(0x1e5c7801b0e575f7, 0x53f09dac5b28f152) << 0,
                    u128::from_parts(0x1e5c7801b0e575f7, 0x53f09dac5b28f152));
        assert_eq!(u128::from_parts(0x1e5c7801b0e575f7, 0x53f09dac5b28f152) << 1,
                    u128::from_parts(0x3cb8f00361caebee, 0xa7e13b58b651e2a4));
        assert_eq!(u128::from_parts(0x1e5c7801b0e575f7, 0x53f09dac5b28f152) << 64,
                    u128::from_parts(0x53f09dac5b28f152, 0x0));
        assert_eq!(u128::from_parts(0x1e5c7801b0e575f7, 0x53f09dac5b28f152) << 120,
                    u128::from_parts(0x5200000000000000, 0x0));

        assert_eq!(u128::from_parts(0xf8025363ddcd51d8, 0x509d78e4a3008bcd) << 0,
                    u128::from_parts(0xf8025363ddcd51d8, 0x509d78e4a3008bcd));
        assert_eq!(u128::from_parts(0xf8025363ddcd51d8, 0x509d78e4a3008bcd) << 1,
                    u128::from_parts(0xf004a6c7bb9aa3b0, 0xa13af1c94601179a));
        assert_eq!(u128::from_parts(0xf8025363ddcd51d8, 0x509d78e4a3008bcd) << 64,
                    u128::from_parts(0x509d78e4a3008bcd, 0x0));
        assert_eq!(u128::from_parts(0xf8025363ddcd51d8, 0x509d78e4a3008bcd) << 120,
                    u128::from_parts(0xcd00000000000000, 0x0));
    }

    #[test]
    fn test_shr() {
        assert_eq!(u128::from_parts(0x1e5c7801b0e575f7, 0x53f09dac5b28f152) >> 0,
                    u128::from_parts(0x1e5c7801b0e575f7, 0x53f09dac5b28f152));
        assert_eq!(u128::from_parts(0x1e5c7801b0e575f7, 0x53f09dac5b28f152) >> 1,
                    u128::from_parts(0xf2e3c00d872bafb, 0xa9f84ed62d9478a9));
        assert_eq!(u128::from_parts(0x1e5c7801b0e575f7, 0x53f09dac5b28f152) >> 64,
                    u128::from_parts(0x0, 0x1e5c7801b0e575f7));
        assert_eq!(u128::from_parts(0x1e5c7801b0e575f7, 0x53f09dac5b28f152) >> 120,
                    u128::from_parts(0x0, 0x1e));

        assert_eq!(u128::from_parts(0xf8025363ddcd51d8, 0x509d78e4a3008bcd) >> 0,
                    u128::from_parts(0xf8025363ddcd51d8, 0x509d78e4a3008bcd));
        assert_eq!(u128::from_parts(0xf8025363ddcd51d8, 0x509d78e4a3008bcd) >> 1,
                    u128::from_parts(0x7c0129b1eee6a8ec, 0x284ebc72518045e6));
        assert_eq!(u128::from_parts(0xf8025363ddcd51d8, 0x509d78e4a3008bcd) >> 64,
                    u128::from_parts(0x0, 0xf8025363ddcd51d8));
        assert_eq!(u128::from_parts(0xf8025363ddcd51d8, 0x509d78e4a3008bcd) >> 120,
                    u128::from_parts(0x0, 0xf8));
    }

    #[test]
    fn test_shl_u128() {
        assert_eq!(u128::from_parts(0x1e5c7801b0e575f7, 0x53f09dac5b28f152) << u128::new(0),
                    u128::from_parts(0x1e5c7801b0e575f7, 0x53f09dac5b28f152));
        assert_eq!(u128::from_parts(0x1e5c7801b0e575f7, 0x53f09dac5b28f152) << u128::new(1),
                    u128::from_parts(0x3cb8f00361caebee, 0xa7e13b58b651e2a4));
        assert_eq!(u128::from_parts(0x1e5c7801b0e575f7, 0x53f09dac5b28f152) << u128::new(64),
                    u128::from_parts(0x53f09dac5b28f152, 0x0));
        assert_eq!(u128::from_parts(0x1e5c7801b0e575f7, 0x53f09dac5b28f152) << u128::new(120),
                    u128::from_parts(0x5200000000000000, 0x0));
        assert_eq!(u128::from_parts(0x1e5c7801b0e575f7, 0x53f09dac5b28f152) << u128::from_parts(1, 0),
                    u128::from_parts(0x0, 0x0));

        assert_eq!(u128::from_parts(0xf8025363ddcd51d8, 0x509d78e4a3008bcd) << u128::new(0),
                    u128::from_parts(0xf8025363ddcd51d8, 0x509d78e4a3008bcd));
        assert_eq!(u128::from_parts(0xf8025363ddcd51d8, 0x509d78e4a3008bcd) << u128::new(1),
                    u128::from_parts(0xf004a6c7bb9aa3b0, 0xa13af1c94601179a));
        assert_eq!(u128::from_parts(0xf8025363ddcd51d8, 0x509d78e4a3008bcd) << u128::new(64),
                    u128::from_parts(0x509d78e4a3008bcd, 0x0));
        assert_eq!(u128::from_parts(0xf8025363ddcd51d8, 0x509d78e4a3008bcd) << u128::new(120),
                    u128::from_parts(0xcd00000000000000, 0x0));
        assert_eq!(u128::from_parts(0xf8025363ddcd51d8, 0x509d78e4a3008bcd) << u128::from_parts(1, 0),
                    u128::from_parts(0x0, 0x0));
    }

    #[test]
    fn test_shr_u128() {
        assert_eq!(u128::from_parts(0x1e5c7801b0e575f7, 0x53f09dac5b28f152) >> u128::new(0),
                    u128::from_parts(0x1e5c7801b0e575f7, 0x53f09dac5b28f152));
        assert_eq!(u128::from_parts(0x1e5c7801b0e575f7, 0x53f09dac5b28f152) >> u128::new(1),
                    u128::from_parts(0xf2e3c00d872bafb, 0xa9f84ed62d9478a9));
        assert_eq!(u128::from_parts(0x1e5c7801b0e575f7, 0x53f09dac5b28f152) >> u128::new(64),
                    u128::from_parts(0x0, 0x1e5c7801b0e575f7));
        assert_eq!(u128::from_parts(0x1e5c7801b0e575f7, 0x53f09dac5b28f152) >> u128::new(120),
                    u128::from_parts(0x0, 0x1e));
        assert_eq!(u128::from_parts(0x1e5c7801b0e575f7, 0x53f09dac5b28f152) >> u128::from_parts(1, 0),
                    u128::from_parts(0x0, 0x0));

        assert_eq!(u128::from_parts(0xf8025363ddcd51d8, 0x509d78e4a3008bcd) >> u128::new(0),
                    u128::from_parts(0xf8025363ddcd51d8, 0x509d78e4a3008bcd));
        assert_eq!(u128::from_parts(0xf8025363ddcd51d8, 0x509d78e4a3008bcd) >> u128::new(1),
                    u128::from_parts(0x7c0129b1eee6a8ec, 0x284ebc72518045e6));
        assert_eq!(u128::from_parts(0xf8025363ddcd51d8, 0x509d78e4a3008bcd) >> u128::new(64),
                    u128::from_parts(0x0, 0xf8025363ddcd51d8));
        assert_eq!(u128::from_parts(0xf8025363ddcd51d8, 0x509d78e4a3008bcd) >> u128::new(120),
                    u128::from_parts(0x0, 0xf8));
        assert_eq!(u128::from_parts(0xf8025363ddcd51d8, 0x509d78e4a3008bcd) >> u128::from_parts(1, 0),
                    u128::from_parts(0x0, 0x0));
    }

    #[bench]
    fn bench_shl(bencher: &mut Bencher) {
        let number = u128::from_parts(9741918172058430398, 3937562729638942691);
        bencher.iter(|| {
            for i in BENCH_SHIFTS.iter() {
                black_box(number << *i);
            }
        });
    }

    #[bench]
    fn bench_shr(bencher: &mut Bencher) {
        let number = u128::from_parts(9741918172058430398, 3937562729638942691);
        bencher.iter(|| {
            for i in BENCH_SHIFTS.iter() {
                black_box(number >> *i);
            }
        });
    }

    #[bench]
    fn bench_shl_u128(bencher: &mut Bencher) {
        let number = u128::from_parts(9741918172058430398, 3937562729638942691);
        bencher.iter(|| {
            for i in BENCH_SHIFTS_U128.iter() {
                black_box(number << *i);
            }
        });
    }

    #[bench]
    fn bench_shr_u128(bencher: &mut Bencher) {
        let number = u128::from_parts(9741918172058430398, 3937562729638942691);
        bencher.iter(|| {
            for i in BENCH_SHIFTS_U128.iter() {
                black_box(number >> *i);
            }
        });
    }
}

//}}}

//{{{ Mul

/// Computes the product of two unsigned 64-bit integers. Returns a 128-bit
/// integer.
#[cfg(not(target_arch="x86_64"))]
fn u64_long_mul(left: u64, right: u64) -> u128 {
    let a = left >> 32;
    let b = left & 0xffffffff;
    let c = right >> 32;
    let d = right & 0xffffffff;

    let lo = b.wrapping_mul(d);
    let (mid, carry) = a.wrapping_mul(d).overflowing_add(b.wrapping_mul(c));
    let hi = a.wrapping_mul(c).wrapping_add(if carry { 1 << 32 } else { 0 });

    u128::from_parts(hi, lo).wrapping_add(u128::from_parts(mid >> 32, mid << 32))
}

#[cfg(target_arch="x86_64")]
fn u64_long_mul(left: u64, right: u64) -> u128 {
    unsafe {
        let mut result: u128 = ::std::mem::uninitialized();
        asm!("
            movq $2, %rax
            mulq $3
            movq %rax, $0
            movq %rdx, $1
        "
        : "=r"(result.lo), "=r"(result.hi)
        : "r"(left), "r"(right)
        : "rax", "rdx");
        result
    }
}

fn wrapping_mul(left: u128, right: u128) -> u128 {
    let a = left.hi;
    let b = left.lo;
    let c = right.hi;
    let d = right.lo;
    let mut low = u64_long_mul(b, d);
    let ad = a.wrapping_mul(d);
    let bc = b.wrapping_mul(c);
    low.hi = low.hi.wrapping_add(ad).wrapping_add(bc);
    low
}

fn overflowing_mul(left: u128, right: u128) -> (u128, bool) {
    let a = left.hi;
    let b = left.lo;
    let c = right.hi;
    let d = right.lo;

    let (hi, hi_overflow_mul) = match (a, c) {
        (a, 0) => a.overflowing_mul(d),
        (0, c) => c.overflowing_mul(b),
        (a, c) => (a.wrapping_mul(d).wrapping_add(c.wrapping_mul(b)), true),
    };

    let mut low = u64_long_mul(b, d);
    let (hi, hi_overflow_add) = low.hi.overflowing_add(hi);
    low.hi = hi;

    (low, hi_overflow_mul || hi_overflow_add)
}

impl Mul<u64> for u128 {
    type Output = u128;

    fn mul(self, other: u64) -> u128 {
        let mut low = u64_long_mul(self.lo, other);
        low.hi += self.hi * other;
        low
    }
}

impl Mul<u128> for u64 {
    type Output = u128;

    fn mul(self, other: u128) -> u128 {
        other * self
    }
}

#[cfg(test)]
mod mul_tests {
    use std::u64;
    use u128::{u128, u64_long_mul, ZERO, ONE, MAX};
    use test::{Bencher, black_box};
    use std::num::wrapping::{WrappingOps, OverflowingOps};

    const BENCH_LONG_MUL: &'static [u64] = &[
        11738324199100816218, 3625949024665125869, 11861868675607089770, 0,
        6847039601565126724, 5990205122755364850, 9702538440775714705, 1,
        10515012783906113246, 124429589608972701, 16050761648142104263, 2,
        5351676941151834955, 6016449362915734881, 2914632825655711546, 65536,
        7683069626972557929, 2782994233456154833, 4294967296, 281474976710656,
    ];

    const BENCH_MUL: &'static [u128] = &[
        u128 { lo: 13698662153774026983, hi: 11359772643830585857 },
        u128 { lo: 2369395906159065085, hi: 9392107235602601877 },
        u128 { lo: 1316137604845241724, hi: 3387495557620150388 },
        u128 { lo: 4377298216549927656, hi: 4459898349916441418 },
        u128 { lo: 0, hi: 1 },
        u128 { lo: 4002933201893849592, hi: 16874811549516268507 },
        u128 { lo: 13499130554936672837, hi: 7450290244389993204 },
        u128 { lo: 14853481505607028172, hi: 9904715859096779071 },
        u128 { lo: 5904460318883801886, hi: 1039448585925084376 },
        u128 { lo: 2, hi: 0 },
        u128 { lo: 16506484467360819289, hi: 14931546970023365577 },
        u128 { lo: 14721531095705410753, hi: 14699503783417097848 },
        u128 { lo: 10292416800274947511, hi: 14856377574170601940 },
        u128 { lo: 17255829222190888162, hi: 11606899158687852303 },
        u128 { lo: 11087763062048402971, hi: 14746910067372570493 },
        u128 { lo: 4294967296, hi: 4294967296 },
        u128 { lo: 11389837759419328446, hi: 14469025657316200340 },
        u128 { lo: 18363409626181059962, hi: 2420940920506351250 },
        u128 { lo: 18224881384786225007, hi: 15381587162621094041 },
        u128 { lo: 1727909608960628680, hi: 8964631137233999389 }
    ];

    #[test]
    fn test_u64_long_mul() {
        assert_eq!(u128::from_parts(0xaaa4d56f5b2f577, 0x916fb81166049cc3),
                    u64_long_mul(6263979403966582069, 2263184174907185431));
        assert_eq!(u128::new(10), u64_long_mul(2, 5));
        assert_eq!(u128::from_parts(0xfffffffffffffffe, 1),
                    u64_long_mul(u64::MAX, u64::MAX));
    }

    #[test]
    fn test_mul() {
        assert_eq!(u128::new(6263979403966582069) * u128::new(2263184174907185431),
                    u128::from_parts(0xaaa4d56f5b2f577, 0x916fb81166049cc3));
        assert_eq!(u128::from_parts(47984616521, 3126587552720577884) * u128::new(323057793),
                    u128::from_parts(15501804311280354074, 13195922651658531676));
        assert_eq!(ONE * ONE, ONE);
        assert_eq!(ZERO * ONE, ZERO);
        assert_eq!(ZERO * ZERO, ZERO);
        assert_eq!(MAX * ONE, MAX);
        assert_eq!(MAX * ZERO, ZERO);
    }

    #[test]
    #[should_fail(expected="arithmetic operation overflowed")]
    fn test_mul_overflow_10_10() {
        u128::from_parts(1, 0) * u128::from_parts(1, 0);
    }

    #[test]
    #[should_fail(expected="arithmetic operation overflowed")]
    fn test_mul_overflow_80_80() {
        u128::from_parts(0x80000000_00000000, 0) * u128::from_parts(0x80000000_00000000, 0);
    }

    #[test]
    #[should_fail(expected="arithmetic operation overflowed")]
    fn test_mul_overflow_max_max() {
        MAX * MAX;
    }

    #[test]
    #[should_fail(expected="arithmetic operation overflowed")]
    fn test_mul_overflow_max_2() {
        MAX * u128::new(2);
    }

    #[test]
    fn test_mul_64() {
        assert_eq!(u128::new(6263979403966582069) * 2263184174907185431u64,
                    u128::from_parts(0xaaa4d56f5b2f577, 0x916fb81166049cc3));
        assert_eq!(u128::from_parts(47984616521, 3126587552720577884) * 323057793u64,
                    u128::from_parts(15501804311280354074, 13195922651658531676));
    }

    #[test]
    #[should_fail(expected="arithmetic operation overflowed")]
    fn test_mul_64_overflow_max_2() {
        MAX * 2u64;
    }


    #[test]
    fn test_wrapping_overflowing_mul() {
        let a = u128::from_parts(0xc1b27561c3e63bad, 0x53b0ad364ee597dc);
        let b = u128::from_parts(0x50f5d9a72dd704f3, 0x5ecee7a38577df37);
        let c = u128::from_parts(0xf5651b2427082a5e, 0x0052af17d5e04444);
        assert_eq!(a.wrapping_mul(b), c);
        assert_eq!(a.overflowing_mul(b), (c, true));

        let a = u128::from_parts(15266745824950921091, 7823906177946456204);
        let b = u128::new(8527117857836076447);
        let c = u128::from_parts(15018621813448572278, 1743241062838166260);
        assert_eq!(a.wrapping_mul(b), c);
        assert_eq!(a.overflowing_mul(b), (c, true));
        assert_eq!(b.wrapping_mul(a), c);
        assert_eq!(b.overflowing_mul(a), (c, true));

        assert_eq!(ONE.wrapping_mul(ONE), ONE);
        assert_eq!(ONE.overflowing_mul(ONE), (ONE, false));
        assert_eq!(MAX.wrapping_mul(ONE), MAX);
        assert_eq!(MAX.overflowing_mul(ONE), (MAX, false));
    }

    #[bench]
    fn bench_u64_long_mul(bencher: &mut Bencher) {
        bencher.iter(|| {
            for a in BENCH_LONG_MUL.iter() {
                for b in BENCH_LONG_MUL.iter() {
                    black_box(u64_long_mul(*a, *b));
                }
            }
        });
    }

    #[bench]
    fn bench_mul(bencher: &mut Bencher) {
        bencher.iter(|| {
            for a in BENCH_MUL.iter() {
                for b in BENCH_MUL.iter() {
                    black_box(*a * *b);
                }
            }
        });
    }

    #[bench]
    fn bench_mul_64(bencher: &mut Bencher) {
        bencher.iter(|| {
            for a in BENCH_MUL.iter() {
                for b in BENCH_MUL.iter() {
                    black_box(*a * b.lo);
                }
            }
        });
    }
}

//}}}

//{{{ Div, Rem

impl Div for u128 {
    type Output = u128;

    fn div(self, other: u128) -> u128 {
        if other == ZERO {
            panic!("attempted to divide by zero");
        } else {
            udiv128(self, other)
        }
    }
}

impl Rem for u128 {
    type Output = u128;

    fn rem(self, other: u128) -> u128 {
        if other == ZERO {
            panic!("attempted remainder with a divisor of zero");
        } else {
            umod128(self, other)
        }
    }
}

/// Computes the divisor and remainder simultaneously. Returns `(a/b, a%b)`.
///
/// Panics if the denominator is zero. Unlike the primitive types, calling this
/// is likely faster than calling `a/b` and `a%b` separately.
#[unstable]
pub fn div_rem(numerator: u128, denominator: u128) -> (u128, u128) {
    if denominator == ZERO {
        panic!("attempted to divide by zero");
    } else {
        udivmod128(numerator, denominator)
    }
}

#[cfg(test)]
mod div_rem_tests {
    use u128::{u128, ONE, ZERO, div_rem};

    #[test]
    fn test_div() {
        assert_eq!(u128::from_parts(9071183389512669386, 9598842501673620991) /
                    u128::new(6108228772930395530),
                    u128::from_parts(1, 8948071126007945734));
        assert_eq!(u128::from_parts(3450248868015763521, 12952733755616785885) /
                    u128::new(10250320568692650382),
                    u128::new(6209157794858157762));
        assert_eq!(u128::from_parts(10328265298226767242, 6197012475834382470) /
                    u128::from_parts(3051664430350890703, 4511783754636171344),
                    u128::new(3));
    }

    #[test]
    #[should_fail(expected="attempted to divide by zero")]
    fn test_div_by_zero() {
        ONE / ZERO;
    }

    #[test]
    fn test_rem() {
        assert_eq!(u128::from_parts(9071183389512669386, 9598842501673620991) %
                    u128::new(6108228772930395530),
                    u128::new(5166992697756803267));
        assert_eq!(u128::from_parts(3450248868015763521, 12952733755616785885) %
                    u128::new(10250320568692650382),
                    u128::new(5507621082750620737));
        assert_eq!(u128::from_parts(10328265298226767242, 6197012475834382470) %
                    u128::from_parts(3051664430350890703, 4511783754636171344),
                    u128::from_parts(1173272007174095132, 11108405285635420054));
    }

    #[test]
    #[should_fail(expected="attempted remainder with a divisor of zero")]
    fn test_rem_by_zero() {
        ONE % ZERO;
    }

    #[test]
    fn test_div_rem() {
        assert_eq!(div_rem(u128::from_parts(10328265298226767242, 6197012475834382470),
                            u128::from_parts(3051664430350890703, 4511783754636171344)),
                    (u128::new(3),
                        u128::from_parts(1173272007174095132, 11108405285635420054)));
    }

}

//}}}

//{{{ WrappingOps & OverflowingOps

impl WrappingOps for u128 {
    fn wrapping_add(self, other: u128) -> u128 {
        wrapping_add(self, other)
    }
    fn wrapping_sub(self, other: u128) -> u128 {
        wrapping_sub(self, other)
    }
    fn wrapping_mul(self, other: u128) -> u128 {
        wrapping_mul(self, other)
    }
}

impl OverflowingOps for u128 {
    fn overflowing_add(self, other: u128) -> (u128, bool) {
        overflowing_add(self, other)
    }
    fn overflowing_sub(self, other: u128) -> (u128, bool) {
        overflowing_sub(self, other)
    }
    fn overflowing_mul(self, other: u128) -> (u128, bool) {
        overflowing_mul(self, other)
    }
}

//}}}

//{{{ NumCast, ToPrimitive, FromPrimitive

impl ToPrimitive for u128 {
    fn to_i64(&self) -> Option<i64> {
        if self.hi != 0 {
            None
        } else {
            self.lo.to_i64()
        }
    }

    fn to_u64(&self) -> Option<u64> {
        if self.hi != 0 {
            None
        } else {
            Some(self.lo)
        }
    }
}

impl FromPrimitive for u128 {
    fn from_u64(n: u64) -> Option<u128> {
        Some(u128::new(n))
    }

    fn from_i64(n: i64) -> Option<u128> {
        n.to_u64().map(u128::new)
    }
}

impl NumCast for u128 {
    fn from<T: ToPrimitive + 'static>(n: T) -> Option<u128> {
        // TODO: Rust doesn't support specialization, thus this mess.
        //       See rust-lang/rust#7059. LLVM is able to optimize this though.
        let typeid = TypeId::of::<T>();

        if typeid == TypeId::of::<u128>() {
            Some(unsafe { transmute_copy(&n) })
        } else if typeid == TypeId::of::<i128>() {
            let n: i128 = unsafe { transmute_copy(&n) };
            if n.is_negative() {
                None
            } else {
                Some(n.as_u128())
            }
        } else {
            n.to_u64().map(u128::new)
        }
    }
}

#[cfg(test)]
mod num_cast_tests {
    use std::u64;
    use std::num::NumCast;
    use u128::{u128, ONE, MAX};
    use i128::i128;

    #[test]
    fn test_num_cast() {
        assert_eq!(None::<u64>, NumCast::from(-1i8)); // sanity check.
        assert_eq!(None::<u128>, NumCast::from(-1i8));
        assert_eq!(Some(ONE), NumCast::from(1i8));
        assert_eq!(Some(u128::new(u64::MAX)), NumCast::from(u64::MAX));
        assert_eq!(Some(MAX), NumCast::from(MAX));

        assert_eq!(Some(ONE), NumCast::from(i128::new(1)));
        assert_eq!(None::<u128>, NumCast::from(i128::new(-1)));
    }
}

//}}}

//{{{ Int

impl Int for u128 {
    fn zero() -> u128 { ZERO }
    fn one() -> u128 { ONE }
    fn min_value() -> u128 { MIN }
    fn max_value() -> u128 { MAX }

    fn count_ones(self) -> u32 {
        self.lo.count_ones() + self.hi.count_ones()
    }

    fn leading_zeros(self) -> u32 {
        if self.hi == 0 {
            64 + self.lo.leading_zeros()
        } else {
            self.hi.leading_zeros()
        }
    }

    fn trailing_zeros(self) -> u32 {
        if self.lo == 0 {
            64 + self.hi.trailing_zeros()
        } else {
            self.lo.trailing_zeros()
        }
    }

    fn rotate_left(self, shift: u32) -> u128 {
        let rotated = match shift & 63 {
            0 => self,
            n => u128 {
                lo: self.lo << n | self.hi >> (64 - n),
                hi: self.hi << n | self.lo >> (64 - n),
            },
        };
        if shift & 64 == 0 {
            rotated
        } else {
            u128 { lo: rotated.hi, hi: rotated.lo }
        }
    }

    fn rotate_right(self, shift: u32) -> u128 {
        self.rotate_left(128 - shift)
    }

    fn swap_bytes(self) -> u128 {
        u128 { lo: self.hi.swap_bytes(), hi: self.lo.swap_bytes() }
    }

    fn checked_add(self, other: u128) -> Option<u128> {
        let (res, overflow) = self.overflowing_add(other);
        if overflow {
            None
        } else {
            Some(res)
        }
    }

    fn checked_sub(self, other: u128) -> Option<u128> {
        if self < other {
            None
        } else {
            Some(self - other)
        }
    }

    fn checked_mul(self, other: u128) -> Option<u128> {
        let (res, overflow) = self.overflowing_mul(other);
        if overflow {
            None
        } else {
            Some(res)
        }
    }

    fn checked_div(self, other: u128) -> Option<u128> {
        if other == ZERO {
            None
        } else {
            Some(udiv128(self, other))
        }
    }
}

#[cfg(test)]
mod int_tests {
    use std::u64;
    use std::num::Int;
    use test::{Bencher, black_box};
    use u128::{u128, MAX, ZERO, ONE};

    const BENCH_CHECKED_ADD_SUB: &'static [u128] = &[
        u128 { lo: 8530639231766041497, hi: 1287710968871074399 },
        u128 { lo: 1203542656178406941, hi: 17699966409461566340 },
        u128 { lo: 718458371035876551, hi: 3606247509203879903 },
        u128 { lo: 9776046594219398139, hi: 11242044896228553946 },
        u128 { lo: 7902474877314354323, hi: 15571658655527718712 },
        u128 { lo: 12666717328207407901, hi: 18395053205720380381 },
        u128 { lo: 17339836091522731855, hi: 15731019889221707237 },
        u128 { lo: 8366128025082480321, hi: 13984191269538716594 },
        u128 { lo: 8593645006461074455, hi: 10189081980804969201 },
        u128 { lo: 8264027155501625330, hi: 6198464561866207623 },
        u128 { lo: 10849132074109635036, hi: 5777302818880052808 },
        u128 { lo: 8053806942953838280, hi: 4617639587817452744 },
        u128 { lo: 7575409236673560956, hi: 10773137480165156891 },
        u128 { lo: 4323210863932108621, hi: 16058751318664008901 },
        u128 { lo: 336314576898396552, hi: 8743495691718489785 },
        u128 { lo: 6527874161908570477, hi: 926686061690459595 },
        u128 { lo: 15442937728615642560, hi: 2666553580477360520 },
        u128 { lo: 11855805362816810591, hi: 17643219502201004064 },
        u128 { lo: 16313274500479459547, hi: 5436651574417345289 },
        u128 { lo: 15008613641935618684, hi: 12105224025714335156 },
    ];

    #[test]
    fn test_rotate() {
        assert_eq!(u128::from_parts(0x1e5c7801b0e575f7, 0x53f09dac5b28f152).rotate_right(0),
                    u128::from_parts(0x1e5c7801b0e575f7, 0x53f09dac5b28f152));
        assert_eq!(u128::from_parts(0x1e5c7801b0e575f7, 0x53f09dac5b28f152).rotate_right(1),
                    u128::from_parts(0xf2e3c00d872bafb, 0xa9f84ed62d9478a9));
        assert_eq!(u128::from_parts(0x1e5c7801b0e575f7, 0x53f09dac5b28f152).rotate_right(3),
                    u128::from_parts(0x43cb8f00361caebe, 0xea7e13b58b651e2a));
        assert_eq!(u128::from_parts(0x1e5c7801b0e575f7, 0x53f09dac5b28f152).rotate_right(64),
                    u128::from_parts(0x53f09dac5b28f152, 0x1e5c7801b0e575f7));
        assert_eq!(u128::from_parts(0x1e5c7801b0e575f7, 0x53f09dac5b28f152).rotate_right(120),
                    u128::from_parts(0x5c7801b0e575f753, 0xf09dac5b28f1521e));
    }

    #[test]
    fn test_swap_bytes() {
        assert_eq!(u128::from_parts(0xf0d6891695897d01, 0xb6e2f3a4b065e277).swap_bytes(),
                    u128::from_parts(0x77e265b0a4f3e2b6, 0x017d89951689d6f0));
    }

    #[test]
    fn test_leading_zeros() {
        assert_eq!(u128::from_parts(1, 0).leading_zeros(), 63);
        assert_eq!(u128::from_parts(1, 4).leading_zeros(), 63);
        assert_eq!(u128::from_parts(0, 1).leading_zeros(), 127);
        assert_eq!(u128::from_parts(0, 0).leading_zeros(), 128);
    }

    #[test]
    fn test_trailing_zeros() {
        assert_eq!(u128::from_parts(1, 0).trailing_zeros(), 64);
        assert_eq!(u128::from_parts(3, 0).trailing_zeros(), 64);
        assert_eq!(u128::from_parts(1, 4).trailing_zeros(), 2);
        assert_eq!(u128::from_parts(0, 1).trailing_zeros(), 0);
        assert_eq!(u128::from_parts(0, 0).trailing_zeros(), 128);
    }

    #[test]
    fn test_checked_add() {
        assert_eq!(Some(u128::from_parts(u64::MAX, 0)),
                    u128::from_parts(u64::MAX-1, u64::MAX)
                        .checked_add(u128::new(1)));
        assert_eq!(Some(u128::from_parts(u64::MAX, 0)), u128::new(1)
                        .checked_add(u128::from_parts(u64::MAX-1, u64::MAX)));
        assert_eq!(None, u128::from_parts(u64::MAX, 1)
                        .checked_add(u128::from_parts(u64::MAX, 2)));
        assert_eq!(None, MAX.checked_add(u128::new(1)));
    }

    #[test]
    fn test_checked_sub() {
        assert_eq!(None, ZERO.checked_sub(ONE));
        assert_eq!(None, ZERO.checked_sub(MAX));
        assert_eq!(None, ONE.checked_sub(MAX));
        assert_eq!(Some(ONE), ONE.checked_sub(ZERO));
        assert_eq!(Some(MAX), MAX.checked_sub(ZERO));
        assert_eq!(Some(MAX-ONE), MAX.checked_sub(ONE));
    }

    #[test]
    fn test_checked_mul() {
        assert_eq!(Some(ONE), ONE.checked_mul(ONE));
        assert_eq!(Some(MAX), MAX.checked_mul(ONE));
        assert_eq!(None, MAX.checked_mul(MAX));
        assert_eq!(None, MAX.checked_mul(u128::new(2)));
        assert_eq!(None, u128::from_parts(1, 0).checked_mul(u128::from_parts(1, 0)));
        assert_eq!(Some(u128::from_parts(u64::MAX-1, 1)),
                    u128::new(u64::MAX).checked_mul(u128::new(u64::MAX)));
    }

    #[test]
    fn test_checked_div() {
        assert_eq!(Some(ONE), ONE.checked_div(ONE));
        assert_eq!(Some(MAX), MAX.checked_div(ONE));
        assert_eq!(Some(ZERO), ONE.checked_div(MAX));
        assert_eq!(Some(ZERO), ZERO.checked_div(MAX));
        assert_eq!(None, ONE.checked_div(ZERO));
        assert_eq!(None, MAX.checked_div(ZERO));
    }

    #[bench]
    fn bench_checked_add(bencher: &mut Bencher) {
        bencher.iter(|| {
            for a in BENCH_CHECKED_ADD_SUB.iter() {
                for b in BENCH_CHECKED_ADD_SUB.iter() {
                    black_box(a.checked_add(*b));
                }
            }
        })
    }

    #[bench]
    fn bench_checked_sub(bencher: &mut Bencher) {
        bencher.iter(|| {
            for a in BENCH_CHECKED_ADD_SUB.iter() {
                for b in BENCH_CHECKED_ADD_SUB.iter() {
                    black_box(a.checked_sub(*b));
                }
            }
        })
    }
}

impl UnsignedInt for u128 {}

//}}}

//{{{ FromStr, FromStrRadix

impl FromStrRadix for u128 {
    type Err = ParseIntError;

    fn from_str_radix(src: &str, radix: u32) -> Result<u128, ParseIntError> {
        assert!(radix >= 2 && radix <= 36,
                "from_str_radix_int: must lie in the range `[2, 36]` - found {}",
                radix);

        if src.len() == 0 {
            return Err(error::EMPTY.clone());
        }

        let mut result = ZERO;
        let radix128 = u128::new(radix as u64);

        for c in src.chars() {
            let digit = try!(c.to_digit(radix).ok_or(error::INVALID_DIGIT.clone()));
            let int_result = try!(result.checked_mul(radix128).ok_or(error::OVERFLOW.clone()));
            let digit128 = u128::new(digit as u64);
            result = try!(int_result.checked_add(digit128).ok_or(error::OVERFLOW.clone()));
        }

        Ok(result)
    }
}

impl FromStr for u128 {
    type Err = ParseIntError;

    fn from_str(src: &str) -> Result<u128, ParseIntError> {
        FromStrRadix::from_str_radix(src, 10)
    }
}

#[cfg(test)]
mod from_str_tests {
    use u128::{u128, MAX, ZERO};
    use std::num::FromStrRadix;
    use error;

    #[test]
    fn test_from_str_radix() {
        const TEST_RESULTS: &'static [&'static str] = &[
            "10011011100100101101000110001011110001010011011101110001100111001000101000101101010100100100010100111001011101010000110001010101",
            "110120222012101010211220122102022000210010022000111102212102202222012022120111212",
            "2123210231012023301103131301213020220231110210110321131100301111",
            "3330311440012420033140113104304110413013304434422141400",
            "13113233024433543105511522325553410033343505511205",
            "1634565460422653144356213116334346545422433412",
            "2334455061361233561471050552444247135206125",
            "13528171124818368023108014385382865276455",
            "206792664785365372185662205006093552725",
            "67649064a7890404084060a25479431a98470",
            "360187787119a95bb767ba32bb0a5b642505",
            "29c058245bb23487574aca216c29577b882",
            "3184907b028135c9183b72cdac9c103109",
            "4bd69b73d8a16036ebec88cd6bb33d335",
            "9b92d18bc537719c8a2d524539750c55",
            "1840gefbd6g31a6ecgg7gc50bd70g1g7",
            "49dheg38e0608a9f4a9267e4g4aagg5",
            "h0h83ahe8172ah96d68dfe26e94124",
            "3h0ea36ada20a526i53ee31044e1g5",
            "jde641e697f962kkidc27ce2edcj2",
            "57bb2c3jgc5h08a1ga70l48l6hc3b",
            "1c8ma26907bj977e8j19da70g8h9e",
            "b547gj6f5egh808nmcnebbeji765",
            "3i36o07m0i9185n46481i4noc990",
            "17f9kaldpa569n4p5gagei47konf",
            "cfq5a3mohb80l380dbnbkq58fdn",
            "4oqm8ncn25iij172m7giopbaol9",
            "1rrq11r63qkjr4s06jq142klq23",
            "oc5mpkf55e6kpj97prm765q0o5",
            "an9nde76jttn4ifukgsdinhsc8",
            "4rib8onh9ne6e8kbai8ksna32l",
            "28b35bg89n93in6l8rfpijv92b",
            "12ajr3pwad0qofcfuk1wbutlp7",
            "i3svxg6wovmba6en6lp37x4cu",
            "97kl2slyj5vbekzxp0lmn5v85",
        ];

        let v = u128::from_parts(11210252820717990300, 9956704808456227925);

        for (base2, res) in TEST_RESULTS.iter().enumerate() {
            assert_eq!(Ok(v), FromStrRadix::from_str_radix(*res, (base2+2) as u32));
        }

        assert_eq!(Ok(ZERO), FromStrRadix::from_str_radix("0", 2));
        assert_eq!(Ok(ZERO), FromStrRadix::from_str_radix("0000000000000000000000000000000000", 36));
        assert_eq!(Err(error::INVALID_DIGIT.clone()), <u128 as FromStrRadix>::from_str_radix("123", 3));
        assert_eq!(Err(error::INVALID_DIGIT.clone()), <u128 as FromStrRadix>::from_str_radix("-1", 10));
        assert_eq!(Err(error::EMPTY.clone()), <u128 as FromStrRadix>::from_str_radix("", 10));
        assert_eq!(Ok(MAX), FromStrRadix::from_str_radix("f5lxx1zz5pnorynqglhzmsp33", 36));
        assert_eq!(Err(error::OVERFLOW.clone()), <u128 as FromStrRadix>::from_str_radix("f5lxx1zz5pnorynqglhzmsp34", 36));
        assert_eq!(Err(error::OVERFLOW.clone()), <u128 as FromStrRadix>::from_str_radix("f5lxx1zz5pnorynqglhzmsp43", 36));
    }
}

//}}}

//{{{ Binary, LowerHex, UpperHex, Octal, String, Show

impl fmt::Display for u128 {
    fn fmt(&self, formatter: &mut fmt::Formatter) -> Result<(), fmt::Error> {
        if self.hi == 0 {
            self.lo.fmt(formatter)
        } else {
            const TEN19: u128 = u128 { lo: 10000000000000000000, hi: 0 };

            let (mid, lo) = div_rem(*self, TEN19);
            let core_string = if mid.hi == 0 {
                format!("{}{:019}", mid.lo, lo.lo)
            } else {
                let (hi, mid) = div_rem(mid, TEN19);
                format!("{}{:019}{:019}", hi.lo, mid.lo, lo.lo)
            };

            formatter.pad_integral(true, "", &*core_string)
        }
    }
}

impl fmt::Debug for u128 {
    fn fmt(&self, formatter: &mut fmt::Formatter) -> Result<(), fmt::Error> {
        write!(formatter, "u128!({})", self)
    }
}

impl fmt::Binary for u128 {
    fn fmt(&self, formatter: &mut fmt::Formatter) -> Result<(), fmt::Error> {
        if self.hi == 0 {
            self.lo.fmt(formatter)
        } else {
            let core_string = format!("{:b}{:064b}", self.hi, self.lo);
            formatter.pad_integral(true, "0b", &core_string)
        }
    }
}

impl fmt::LowerHex for u128 {
    fn fmt(&self, formatter: &mut fmt::Formatter) -> Result<(), fmt::Error> {
        if self.hi == 0 {
            self.lo.fmt(formatter)
        } else {
            let core_string = format!("{:x}{:016x}", self.hi, self.lo);
            formatter.pad_integral(true, "0x", &core_string)
        }
    }
}

impl fmt::UpperHex for u128 {
    fn fmt(&self, formatter: &mut fmt::Formatter) -> Result<(), fmt::Error> {
        if self.hi == 0 {
            self.lo.fmt(formatter)
        } else {
            let core_string = format!("{:X}{:016X}", self.hi, self.lo);
            formatter.pad_integral(true, "0x", &core_string)
        }
    }
}

impl fmt::Octal for u128 {
    fn fmt(&self, formatter: &mut fmt::Formatter) -> Result<(), fmt::Error> {
        const MASK: u64 = (1 << 63) - 1;

        let lo = self.lo & MASK;
        let mid = (self.hi << 1 | self.lo >> 63) & MASK;
        let hi = self.hi >> 62;

        let core_string = if hi != 0 {
            format!("{:o}{:021o}{:021o}", hi, mid, lo)
        } else if mid != 0 {
            format!("{:o}{:021o}", mid, lo)
        } else {
            return lo.fmt(formatter);
        };

        formatter.pad_integral(true, "0o", &core_string)
    }
}

#[cfg(test)]
mod show_tests {
    use u128::{u128, MAX};

    #[test]
    fn test_display() {
        assert_eq!("0", format!("{}", u128::new(0)));
        assert_eq!("10578104835920319894",
                    format!("{}", u128::new(10578104835920319894)));
        assert_eq!("91484347284476727216111035283008240438",
                    format!("{}", u128::from_parts(4959376403712401289, 46322452157807414)));
        assert_eq!("221073131124184722582670274216994227164",
                    format!("{}", u128::from_parts(11984398452150693167, 12960002013829219292)));
        assert_eq!("340282366920938463463374607431768211455",
                    format!("{}", MAX));
        assert_eq!("100000000000000000000000000000000000000",
                    format!("{}", u128::from_parts(5421010862427522170, 687399551400673280)));
        assert_eq!("+00340282366920938463463374607431768211455",
                    format!("{:+042}", MAX));
    }

    #[test]
    fn test_binary() {
        assert_eq!("0b0", format!("{:#b}", u128::new(0)));
        assert_eq!("111001011001111000111001100100010100111010010001110101100101011",
                    format!("{:b}", u128::new(8272862688628501291)));
        assert_eq!("10101011011101011000001011010101101001110110100010000100010001111001010100010010110000000000100100101001100100010110111010011011",
                    format!("{:b}", u128::from_parts(12354925006909113415, 10741859206816689819)));
        assert_eq!("10000000000000000000000000000000000000000000000000000000000000000000000000000000000000000000000000000000000000000000000000000000",
                    format!("{:b}", u128::from_parts(9223372036854775808, 0)));
        assert_eq!("11111111111111111111111111111111111111111111111111111111111111111111111111111111111111111111111111111111111111111111111111111111",
                    format!("{:b}", MAX));
    }

    #[test]
    fn test_hex() {
        assert_eq!("0", format!("{:x}", u128::new(0)));
        assert_eq!("25c22f8602efedb5",
                    format!("{:x}", u128::new(2720789377506602421)));
        assert_eq!("2c73d4b3d1a46f081a04e1ea9846faee",
                    format!("{:x}", u128::from_parts(3203137628772003592, 1874871742586354414)));
        assert_eq!("80000000000000000000000000000000",
                    format!("{:x}", u128::from_parts(9223372036854775808, 0)));
        assert_eq!(" 0xA", format!("{:#4X}", u128::new(10)));
        assert_eq!("25C22F8602EFEDB5",
                    format!("{:X}", u128::new(2720789377506602421)));
        assert_eq!("2C73D4B3D1A46F081A04E1EA9846FAEE",
                    format!("{:X}", u128::from_parts(3203137628772003592, 1874871742586354414)));
        assert_eq!("C000000000000000000000000000000",
                    format!("{:X}", u128::from_parts(864691128455135232, 0)));
    }

    #[test]
    fn test_octal() {
        assert_eq!("0", format!("{:o}", u128::new(0)));
        assert_eq!("351462366146756037170",
                    format!("{:o}", u128::new(4208138189379485304)));
        assert_eq!("7000263630010212417200",
                    format!("{:o}", u128::from_parts(3, 9229698078115241600)));
        assert_eq!("3465177151267706210351536216110755202064135",
                    format!("{:o}", u128::from_parts(16620520452737763444, 15533412710015854685)));
        assert_eq!("3777777777777777777777777777777777777777777",
                    format!("{:o}", u128::from_parts(18446744073709551615, 18446744073709551615)));
        assert_eq!("2000000000000000000000000000000000000000000",
                    format!("{:o}", u128::from_parts(9223372036854775808, 0)));
    }
}

//}}}
<|MERGE_RESOLUTION|>--- conflicted
+++ resolved
@@ -12,13 +12,8 @@
 use std::ops::*;
 use std::cmp::{PartialOrd, Ord, Ordering};
 
-<<<<<<< HEAD
-=======
 use rand::{Rand, Rng};
 
-use core::num::ParseIntError;
-
->>>>>>> 6e43e53e
 use i128::i128;
 use compiler_rt::{udiv128, umod128, udivmod128};
 use error;
